--- conflicted
+++ resolved
@@ -126,22 +126,14 @@
     ("Adaptive Pruning", run_hybrid_pruning_adaptive),
     ("Hybrid Pruning+DE", run_hybrid_pruning_de_version),
     ("Adaptive Pruning+DE", run_hybrid_pruning_de_version_adaptive),
-<<<<<<< HEAD
     ("FCSA+SP", run_fcsa_sp),
     ("FCSA+SP+QMC", run_fcsa_sp_qmc),
     ("IICO", run_iico),
     ("HybridCSA-Pruning", run_hybrid_pruning),
     ("HybridCSA-Sobol", run_hybrid_pruning_sobol),
-=======
-    # ("FCSA+SP", run_fcsa_sp),
-    # ("FCSA+SP+QMC", run_fcsa_sp_qmc),
-    # ("IICO", run_iico),
-    # ("HybridCSA-Pruning", run_hybrid_pruning),
-    # ("HybridCSA-Sobol", run_hybrid_pruning_sobol),
     # fcsa_levy
     # hybrid_csa_chaos_sobol_δx_memory_adaptive_pruning
     # levy_vs_iico
->>>>>>> 058d6cc0
 ]
 
 
